--- conflicted
+++ resolved
@@ -11,10 +11,8 @@
 
 dependencies {
     implementation files(project(':airbyte-integrations:bases:base-singer').airbyteDocker.outputs)
-<<<<<<< HEAD
     implementation files(project(':airbyte-integrations:bases:source-acceptance-test').airbyteDocker.outputs)
 }
-=======
 }
 
 // TODO(sherifnada) re-enable tests. Currently they're disabled because they hog up so much bandwidth that they prevent local iteration at times. 
@@ -22,5 +20,4 @@
 //    specPath = "source_googleanalytics_singer/spec.json"
 //    configPath = "secrets/config.json"
 //    configuredCatalogPath = "sample_files/test_catalog.json"
-// }
->>>>>>> 01584a9e
+// }