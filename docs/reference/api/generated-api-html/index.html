--- conflicted
+++ resolved
@@ -5281,11 +5281,8 @@
     <li><a href="#OperatorDbt"><code>OperatorDbt</code> - </a></li>
     <li><a href="#OperatorNormalization"><code>OperatorNormalization</code> - </a></li>
     <li><a href="#OperatorType"><code>OperatorType</code> - </a></li>
-<<<<<<< HEAD
+    <li><a href="#Pagination"><code>Pagination</code> - </a></li>
     <li><a href="#ResourceRequirements"><code>ResourceRequirements</code> - </a></li>
-=======
-    <li><a href="#Pagination"><code>Pagination</code> - </a></li>
->>>>>>> bb189cf8
     <li><a href="#SlackNotificationConfiguration"><code>SlackNotificationConfiguration</code> - </a></li>
     <li><a href="#SlugRequestBody"><code>SlugRequestBody</code> - </a></li>
     <li><a href="#SourceCoreConfig"><code>SourceCoreConfig</code> - </a></li>
@@ -5884,19 +5881,19 @@
           </div>  <!-- field-items -->
   </div>
   <div class="model">
-<<<<<<< HEAD
+    <h3><a name="Pagination"><code>Pagination</code> - </a> <a class="up" href="#__Models">Up</a></h3>
+    <div class='model-description'></div>
+    <div class="field-items">
+      <div class="param">pageSize (optional)</div><div class="param-desc"><span class="param-type"><a href="#integer">Integer</a></span>  </div>
+<div class="param">rowOffset (optional)</div><div class="param-desc"><span class="param-type"><a href="#integer">Integer</a></span>  </div>
+    </div>  <!-- field-items -->
+  </div>
+  <div class="model">
     <h3><a name="ResourceRequirements"><code>ResourceRequirements</code> - </a> <a class="up" href="#__Models">Up</a></h3>
     <div class='model-description'>optional resource requirements to run workers (blank for unbounded allocations)</div>
     <div class="field-items">
       <div class="param">cpu (optional)</div><div class="param-desc"><span class="param-type"><a href="#string">String</a></span>  </div>
 <div class="param">memory (optional)</div><div class="param-desc"><span class="param-type"><a href="#string">String</a></span>  </div>
-=======
-    <h3><a name="Pagination"><code>Pagination</code> - </a> <a class="up" href="#__Models">Up</a></h3>
-    <div class='model-description'></div>
-    <div class="field-items">
-      <div class="param">pageSize (optional)</div><div class="param-desc"><span class="param-type"><a href="#integer">Integer</a></span>  </div>
-<div class="param">rowOffset (optional)</div><div class="param-desc"><span class="param-type"><a href="#integer">Integer</a></span>  </div>
->>>>>>> bb189cf8
     </div>  <!-- field-items -->
   </div>
   <div class="model">
